<<<<<<< HEAD
"""A circular genome for simulating transposable elements."""

from abc import (
    # A tag that says that we can't use this class except by specialising it
    ABC,
    # A tag that says that this method must be implemented by a child class
    abstractmethod
)


class Genome(ABC):
    """Representation of a circular enome."""

    def __init__(self, n: int):
        """Create a genome of size n."""
        ...  # not implemented yet

    @abstractmethod
    def insert_te(self, pos: int, length: int) -> int:
        """
        Insert a new transposable element.

        Insert a new transposable element at position pos and len
        nucleotide forward.

        If the TE collides with an existing TE, i.e. genome[pos]
        already contains TEs, then that TE should be disabled and
        removed from the set of active TEs.

        Returns a new ID for the transposable element.
        """
        ...  # not implemented yet

    @abstractmethod
    def copy_te(self, te: int, offset: int) -> int | None:
        """
        Copy a transposable element.

        Copy the transposable element te to an offset from its current
        location.

        The offset can be positive or negative; if positive the te is copied
        upwards and if negative it is copied downwards. If the offset moves
        the copy left of index 0 or right of the largest index, it should
        wrap around, since the genome is circular.

        If te is not active, return None (and do not copy it).
        """
        ...  # not implemented yet

    @abstractmethod
    def disable_te(self, te: int) -> None:
        """
        Disable a TE.

        If te is an active TE, then make it inactive. Inactive
        TEs are already inactive, so there is no need to do anything
        for those.
        """
        ...  # not implemented yet

    @abstractmethod
    def active_tes(self) -> list[int]:
        """Get the active TE IDs."""
        ...  # not implemented yet

    @abstractmethod
    def __len__(self) -> int:
        """Get the current length of the genome."""
        ...  # not implemented yet

    @abstractmethod
    def __str__(self) -> str:
        """
        Return a string representation of the genome.

        Create a string that represents the genome. By nature, it will be
        linear, but imagine that the last character is immidiatetly followed
        by the first.

        The genome should start at position 0. Locations with no TE should be
        represented with the character '-', active TEs with 'A', and disabled
        TEs with 'x'.
        """
        ...  # not implemented yet


class ListGenome(Genome):
    """
    Representation of a genome.

    Implements the Genome interface using Python's built-in lists
    """

    def __init__(self, n: int):
        """Create a new genome with length n."""
        #initialize the genome with no TE's yet.
        self.genome=(['-']*n)

    def insert_te(self, pos: int, length: int) -> int:
        """
        Insert a new transposable element.

        Insert a new transposable element at position pos and len
        nucleotide forward.

        If the TE collides with an existing TE, i.e. genome[pos]
        already contains TEs, then that TE should be disabled and
        removed from the set of active TEs.

        Returns a new ID for the transposable element.
        """
        ...  # FIXME
        return -1

    def copy_te(self, te: int, offset: int) -> int | None:
        """
        Copy a transposable element.

        Copy the transposable element te to an offset from its current
        location.

        The offset can be positive or negative; if positive the te is copied
        upwards and if negative it is copied downwards. If the offset moves
        the copy left of index 0 or right of the largest index, it should
        wrap around, since the genome is circular.

        If te is not active, return None (and do not copy it).
        """
        ...  # FIXME

    def disable_te(self, te: int) -> None:
        """
        Disable a TE.

        If te is an active TE, then make it inactive. Inactive
        TEs are already inactive, so there is no need to do anything
        for those.
        """
        ...  # FIXME

    def active_tes(self) -> list[int]:
        """Get the active TE IDs."""
        ...  # FIXME
        return []

    def __len__(self) -> int:
        """Current length of the genome."""
        ...  # FIXME
        return 0

    def __str__(self) -> str:
        """
        Return a string representation of the genome.

        Create a string that represents the genome. By nature, it will be
        linear, but imagine that the last character is immidiatetly followed
        by the first.

        The genome should start at position 0. Locations with no TE should be
        represented with the character '-', active TEs with 'A', and disabled
        TEs with 'x'.
        """
        return "FIXME"


class LinkedListGenome(Genome):
    """
    Representation of a genome.

    Implements the Genome interface using linked lists.
    """

    def __init__(self, n: int):
        """Create a new genome with length n."""
        ...  # FIXME

    def insert_te(self, pos: int, length: int) -> int:
        """
        Insert a new transposable element.

        Insert a new transposable element at position pos and len
        nucleotide forward.

        If the TE collides with an existing TE, i.e. genome[pos]
        already contains TEs, then that TE should be disabled and
        removed from the set of active TEs.

        Returns a new ID for the transposable element.
        """
        ...  # FIXME
        return -1

    def copy_te(self, te: int, offset: int) -> int | None:
        """
        Copy a transposable element.

        Copy the transposable element te to an offset from its current
        location.

        The offset can be positive or negative; if positive the te is copied
        upwards and if negative it is copied downwards. If the offset moves
        the copy left of index 0 or right of the largest index, it should
        wrap around, since the genome is circular.

        If te is not active, return None (and do not copy it).
        """
        ...  # FIXME

    def disable_te(self, te: int) -> None:
        """
        Disable a TE.

        If te is an active TE, then make it inactive. Inactive
        TEs are already inactive, so there is no need to do anything
        for those.
        """
        ...  # FIXME

    def active_tes(self) -> list[int]:
        """Get the active TE IDs."""
        # FIXME
        return []

    def __len__(self) -> int:
        """Current length of the genome."""
        # FIXME
        return 0

    def __str__(self) -> str:
        """
        Return a string representation of the genome.

        Create a string that represents the genome. By nature, it will be
        linear, but imagine that the last character is immidiatetly followed
        by the first.

        The genome should start at position 0. Locations with no TE should be
        represented with the character '-', active TEs with 'A', and disabled
        TEs with 'x'.
        """
        return "FIXME"
=======
"""A circular genome for simulating transposable elements."""

from abc import (
    # A tag that says that we can't use this class except by specialising it
    ABC,
    # A tag that says that this method must be implemented by a child class
    abstractmethod
)


class Genome(ABC):
    """Representation of a circular enome."""

    def __init__(self, n: int):
        """Create a genome of size n."""
        ...  # not implemented yet

    @abstractmethod
    def insert_te(self, pos: int, length: int) -> int:
        """
        Insert a new transposable element.

        Insert a new transposable element at position pos and len
        nucleotide forward.

        If the TE collides with an existing TE, i.e. genome[pos]
        already contains TEs, then that TE should be disabled and
        removed from the set of active TEs.

        Returns a new ID for the transposable element.
        """
        ...  # not implemented yet

    @abstractmethod
    def copy_te(self, te: int, offset: int) -> int | None:
        """
        Copy a transposable element.

        Copy the transposable element te to an offset from its current
        location.

        The offset can be positive or negative; if positive the te is copied
        upwards and if negative it is copied downwards. If the offset moves
        the copy left of index 0 or right of the largest index, it should
        wrap around, since the genome is circular.

        If te is not active, return None (and do not copy it).
        """
        ...  # not implemented yet

    @abstractmethod
    def disable_te(self, te: int) -> None:
        """
        Disable a TE.

        If te is an active TE, then make it inactive. Inactive
        TEs are already inactive, so there is no need to do anything
        for those.
        """
        ...  # not implemented yet

    @abstractmethod
    def active_tes(self) -> list[int]:
        """Get the active TE IDs."""
        ...  # not implemented yet

    @abstractmethod
    def __len__(self) -> int:
        """Get the current length of the genome."""
        ...  # not implemented yet

    @abstractmethod
    def __str__(self) -> str:
        """
        Return a string representation of the genome.

        Create a string that represents the genome. By nature, it will be
        linear, but imagine that the last character is immidiatetly followed
        by the first.

        The genome should start at position 0. Locations with no TE should be
        represented with the character '-', active TEs with 'A', and disabled
        TEs with 'x'.
        """
        ...  # not implemented yet


class ListGenome(Genome):
    """
    Representation of a genome.

    Implements the Genome interface using Python's built-in lists
    """

    def __init__(self, n: int):
        """Create a new genome with length n."""
        ...  # FIXME

    def insert_te(self, pos: int, length: int) -> int:
        """
        Insert a new transposable element.

        Insert a new transposable element at position pos and len
        nucleotide forward.

        If the TE collides with an existing TE, i.e. genome[pos]
        already contains TEs, then that TE should be disabled and
        removed from the set of active TEs.

        Returns a new ID for the transposable element.
        """
        ...  # FIXME
        return -1

    def copy_te(self, te: int, offset: int) -> int | None:
        """
        Copy a transposable element.

        Copy the transposable element te to an offset from its current
        location.

        The offset can be positive or negative; if positive the te is copied
        upwards and if negative it is copied downwards. If the offset moves
        the copy left of index 0 or right of the largest index, it should
        wrap around, since the genome is circular.

        If te is not active, return None (and do not copy it).
        """
        ...  # FIXME

    def disable_te(self, te: int) -> None:
        """
        Disable a TE.

        If te is an active TE, then make it inactive. Inactive
        TEs are already inactive, so there is no need to do anything
        for those.
        """
        ...  # FIXME

    def active_tes(self) -> list[int]:
        """Get the active TE IDs."""
        ...  # FIXME
        return []

    def __len__(self) -> int:
        """Current length of the genome."""
        ...  # FIXME
        return 0

    def __str__(self) -> str:
        """
        Return a string representation of the genome.

        Create a string that represents the genome. By nature, it will be
        linear, but imagine that the last character is immidiatetly followed
        by the first.

        The genome should start at position 0. Locations with no TE should be
        represented with the character '-', active TEs with 'A', and disabled
        TEs with 'x'.
        """
        return "FIXME"


class Node:
    def __init__(self, te=None, prev = None, next = None):
        self.te = te
        self.prev = prev
        self.next = next

def insert_last(sequence, te):
    new = Node()
    
    new.te = te
    new.next = sequence
    last = sequence.prev
    new.prev = last
    
    sequence.prev = new
    last.next = new

def insert_next(node, te):
    new = Node()

    new.te = te
    new.prev = node
    node.next = new

    node.next.prev = new
    new.next = node.next 


class LinkedListGenome(Genome):
    """
    Representation of a genome.

    Implements the Genome interface using linked lists.
    """

    def __init__(self, n: int):
        """
        Create a new genome with length n.
        
        How we represent genome:
        0: no TEs
        1: active TEs
        2: disabled TEs
        """
        ...  # FIXME

        # Init variables
        self.id = 0 # TEs ID
        self.active = {} # Active TEs e.g. {id1: [start, length], id2: [start, length]}
        self.length = n # Sequence length

        # Initialize first node LinkedList nucleotide
        self.nucleotide = Node(0)
        self.nucleotide.prev = self.nucleotide
        self.nucleotide.next = self.nucleotide
        
        # Insert the nucleotide
        for _ in range(1,n):
            insert_last(self.nucleotide, 0)


    def insert_te(self, pos: int, length: int) -> int:
        """
        Insert a new transposable element.

        Insert a new transposable element at position pos and len
        nucleotide forward.

        If the TE collides with an existing TE, i.e. genome[pos]
        already contains TEs, then that TE should be disabled and
        removed from the set of active TEs.

        Returns a new ID for the transposable element.
        """
        ...  # FIXME
        # Traverse to index pos
        current = self.nucleotide
        if pos < 0:
            start_index = self.length + 1
            for _ in range(-pos+1):
                current = current.prev
                start_index -= 1

        else:
            start_index = 0
            for _ in range(pos):
                current = current.next
                start_index += 1

        # Temporary save node after the current
        # to reconnect it again afterward            
        after = current.next
        
        # Insert te
        for _ in range(length):
            insert_next(current, 1)
            current = current.next
        
        current.next = after
        after.prev = current
        
        # Update variable
        self.id += 1
        self.length += length
        self.active[self.id] = [start_index, length]

        return self.id

    def copy_te(self, te: int, offset: int) -> int | None:
        """
        Copy a transposable element.

        Copy the transposable element te to an offset from its current
        location.

        The offset can be positive or negative; if positive the te is copied
        upwards and if negative it is copied downwards. If the offset moves
        the copy left of index 0 or right of the largest index, it should
        wrap around, since the genome is circular.

        If te is not active, return None (and do not copy it).
        """
        ...  # FIXME

    def disable_te(self, te: int) -> None:
        """
        Disable a TE.

        If te is an active TE, then make it inactive. Inactive
        TEs are already inactive, so there is no need to do anything
        for those.
        """
        ...  # FIXME

    def active_tes(self) -> list[int]:
        """Get the active TE IDs."""
        # FIXME
        return self.active

    def __len__(self) -> int:
        """Current length of the genome."""
        # FIXME
        return self.length

    def __str__(self) -> str:
        """
        Return a string representation of the genome.

        Create a string that represents the genome. By nature, it will be
        linear, but imagine that the last character is immidiatetly followed
        by the first.

        The genome should start at position 0. Locations with no TE should be
        represented with the character '-', active TEs with 'A', and disabled
        TEs with 'x'.
        """
        node = self.nucleotide
        out = ""

        for _ in range(self.length):
            out += str(node.te)
            # match node.te:
            #     case 0:
            #         out += '-'
            #     case 1:
            #         out += 'A'
            #     case 2:
            #         out += 'x'
            node = node.next
        return out
>>>>>>> b2646a96
<|MERGE_RESOLUTION|>--- conflicted
+++ resolved
@@ -1,4 +1,3 @@
-<<<<<<< HEAD
 """A circular genome for simulating transposable elements."""
 
 from abc import (
@@ -97,248 +96,6 @@
         """Create a new genome with length n."""
         #initialize the genome with no TE's yet.
         self.genome=(['-']*n)
-
-    def insert_te(self, pos: int, length: int) -> int:
-        """
-        Insert a new transposable element.
-
-        Insert a new transposable element at position pos and len
-        nucleotide forward.
-
-        If the TE collides with an existing TE, i.e. genome[pos]
-        already contains TEs, then that TE should be disabled and
-        removed from the set of active TEs.
-
-        Returns a new ID for the transposable element.
-        """
-        ...  # FIXME
-        return -1
-
-    def copy_te(self, te: int, offset: int) -> int | None:
-        """
-        Copy a transposable element.
-
-        Copy the transposable element te to an offset from its current
-        location.
-
-        The offset can be positive or negative; if positive the te is copied
-        upwards and if negative it is copied downwards. If the offset moves
-        the copy left of index 0 or right of the largest index, it should
-        wrap around, since the genome is circular.
-
-        If te is not active, return None (and do not copy it).
-        """
-        ...  # FIXME
-
-    def disable_te(self, te: int) -> None:
-        """
-        Disable a TE.
-
-        If te is an active TE, then make it inactive. Inactive
-        TEs are already inactive, so there is no need to do anything
-        for those.
-        """
-        ...  # FIXME
-
-    def active_tes(self) -> list[int]:
-        """Get the active TE IDs."""
-        ...  # FIXME
-        return []
-
-    def __len__(self) -> int:
-        """Current length of the genome."""
-        ...  # FIXME
-        return 0
-
-    def __str__(self) -> str:
-        """
-        Return a string representation of the genome.
-
-        Create a string that represents the genome. By nature, it will be
-        linear, but imagine that the last character is immidiatetly followed
-        by the first.
-
-        The genome should start at position 0. Locations with no TE should be
-        represented with the character '-', active TEs with 'A', and disabled
-        TEs with 'x'.
-        """
-        return "FIXME"
-
-
-class LinkedListGenome(Genome):
-    """
-    Representation of a genome.
-
-    Implements the Genome interface using linked lists.
-    """
-
-    def __init__(self, n: int):
-        """Create a new genome with length n."""
-        ...  # FIXME
-
-    def insert_te(self, pos: int, length: int) -> int:
-        """
-        Insert a new transposable element.
-
-        Insert a new transposable element at position pos and len
-        nucleotide forward.
-
-        If the TE collides with an existing TE, i.e. genome[pos]
-        already contains TEs, then that TE should be disabled and
-        removed from the set of active TEs.
-
-        Returns a new ID for the transposable element.
-        """
-        ...  # FIXME
-        return -1
-
-    def copy_te(self, te: int, offset: int) -> int | None:
-        """
-        Copy a transposable element.
-
-        Copy the transposable element te to an offset from its current
-        location.
-
-        The offset can be positive or negative; if positive the te is copied
-        upwards and if negative it is copied downwards. If the offset moves
-        the copy left of index 0 or right of the largest index, it should
-        wrap around, since the genome is circular.
-
-        If te is not active, return None (and do not copy it).
-        """
-        ...  # FIXME
-
-    def disable_te(self, te: int) -> None:
-        """
-        Disable a TE.
-
-        If te is an active TE, then make it inactive. Inactive
-        TEs are already inactive, so there is no need to do anything
-        for those.
-        """
-        ...  # FIXME
-
-    def active_tes(self) -> list[int]:
-        """Get the active TE IDs."""
-        # FIXME
-        return []
-
-    def __len__(self) -> int:
-        """Current length of the genome."""
-        # FIXME
-        return 0
-
-    def __str__(self) -> str:
-        """
-        Return a string representation of the genome.
-
-        Create a string that represents the genome. By nature, it will be
-        linear, but imagine that the last character is immidiatetly followed
-        by the first.
-
-        The genome should start at position 0. Locations with no TE should be
-        represented with the character '-', active TEs with 'A', and disabled
-        TEs with 'x'.
-        """
-        return "FIXME"
-=======
-"""A circular genome for simulating transposable elements."""
-
-from abc import (
-    # A tag that says that we can't use this class except by specialising it
-    ABC,
-    # A tag that says that this method must be implemented by a child class
-    abstractmethod
-)
-
-
-class Genome(ABC):
-    """Representation of a circular enome."""
-
-    def __init__(self, n: int):
-        """Create a genome of size n."""
-        ...  # not implemented yet
-
-    @abstractmethod
-    def insert_te(self, pos: int, length: int) -> int:
-        """
-        Insert a new transposable element.
-
-        Insert a new transposable element at position pos and len
-        nucleotide forward.
-
-        If the TE collides with an existing TE, i.e. genome[pos]
-        already contains TEs, then that TE should be disabled and
-        removed from the set of active TEs.
-
-        Returns a new ID for the transposable element.
-        """
-        ...  # not implemented yet
-
-    @abstractmethod
-    def copy_te(self, te: int, offset: int) -> int | None:
-        """
-        Copy a transposable element.
-
-        Copy the transposable element te to an offset from its current
-        location.
-
-        The offset can be positive or negative; if positive the te is copied
-        upwards and if negative it is copied downwards. If the offset moves
-        the copy left of index 0 or right of the largest index, it should
-        wrap around, since the genome is circular.
-
-        If te is not active, return None (and do not copy it).
-        """
-        ...  # not implemented yet
-
-    @abstractmethod
-    def disable_te(self, te: int) -> None:
-        """
-        Disable a TE.
-
-        If te is an active TE, then make it inactive. Inactive
-        TEs are already inactive, so there is no need to do anything
-        for those.
-        """
-        ...  # not implemented yet
-
-    @abstractmethod
-    def active_tes(self) -> list[int]:
-        """Get the active TE IDs."""
-        ...  # not implemented yet
-
-    @abstractmethod
-    def __len__(self) -> int:
-        """Get the current length of the genome."""
-        ...  # not implemented yet
-
-    @abstractmethod
-    def __str__(self) -> str:
-        """
-        Return a string representation of the genome.
-
-        Create a string that represents the genome. By nature, it will be
-        linear, but imagine that the last character is immidiatetly followed
-        by the first.
-
-        The genome should start at position 0. Locations with no TE should be
-        represented with the character '-', active TEs with 'A', and disabled
-        TEs with 'x'.
-        """
-        ...  # not implemented yet
-
-
-class ListGenome(Genome):
-    """
-    Representation of a genome.
-
-    Implements the Genome interface using Python's built-in lists
-    """
-
-    def __init__(self, n: int):
-        """Create a new genome with length n."""
-        ...  # FIXME
 
     def insert_te(self, pos: int, length: int) -> int:
         """
@@ -576,5 +333,4 @@
             #     case 2:
             #         out += 'x'
             node = node.next
-        return out
->>>>>>> b2646a96
+        return out