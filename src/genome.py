<<<<<<< HEAD
"""A circular genome for simulating transposable elements."""

from abc import (
    # A tag that says that we can't use this class except by specialising it
    ABC,
    # A tag that says that this method must be implemented by a child class
    abstractmethod
)


class Genome(ABC):
    """Representation of a circular enome."""

    def __init__(self, n: int):
        """Create a genome of size n."""
        ...  # not implemented yet

    @abstractmethod
    def insert_te(self, pos: int, length: int) -> int:
        """
        Insert a new transposable element.

        Insert a new transposable element at position pos and len
        nucleotide forward.

        If the TE collides with an existing TE, i.e. genome[pos]
        already contains TEs, then that TE should be disabled and
        removed from the set of active TEs.

        Returns a new ID for the transposable element.
        """
        ...  # not implemented yet

    @abstractmethod
    def copy_te(self, te: int, offset: int) -> int | None:
        """
        Copy a transposable element.

        Copy the transposable element te to an offset from its current
        location.

        The offset can be positive or negative; if positive the te is copied
        upwards and if negative it is copied downwards. If the offset moves
        the copy left of index 0 or right of the largest index, it should
        wrap around, since the genome is circular.

        If te is not active, return None (and do not copy it).
        """
        ...  # not implemented yet

    @abstractmethod
    def disable_te(self, te: int) -> None:
        """
        Disable a TE.

        If te is an active TE, then make it inactive. Inactive
        TEs are already inactive, so there is no need to do anything
        for those.
        """
        ...  # not implemented yet

    @abstractmethod
    def active_tes(self) -> list[int]:
        """Get the active TE IDs."""
        ...  # not implemented yet

    @abstractmethod
    def __len__(self) -> int:
        """Get the current length of the genome."""
        ...  # not implemented yet

    @abstractmethod
    def __str__(self) -> str:
        """
        Return a string representation of the genome.

        Create a string that represents the genome. By nature, it will be
        linear, but imagine that the last character is immidiatetly followed
        by the first.

        The genome should start at position 0. Locations with no TE should be
        represented with the character '-', active TEs with 'A', and disabled
        TEs with 'x'.
        """
        ...  # not implemented yet


class ListGenome(Genome):
    """
    Representation of a genome.

    Implements the Genome interface using Python's built-in lists
    """

    def __init__(self, n: int):
        """Create a new genome with length n."""
        ...  # FIXME

    def insert_te(self, pos: int, length: int) -> int:
        """
        Insert a new transposable element.

        Insert a new transposable element at position pos and len
        nucleotide forward.

        If the TE collides with an existing TE, i.e. genome[pos]
        already contains TEs, then that TE should be disabled and
        removed from the set of active TEs.

        Returns a new ID for the transposable element.
        """
        ...  # FIXME
        return -1

    def copy_te(self, te: int, offset: int) -> int | None:
        """
        Copy a transposable element.

        Copy the transposable element te to an offset from its current
        location.

        The offset can be positive or negative; if positive the te is copied
        upwards and if negative it is copied downwards. If the offset moves
        the copy left of index 0 or right of the largest index, it should
        wrap around, since the genome is circular.

        If te is not active, return None (and do not copy it).
        """
        ...  # FIXME

    def disable_te(self, te: int) -> None:
        """
        Disable a TE.

        If te is an active TE, then make it inactive. Inactive
        TEs are already inactive, so there is no need to do anything
        for those.
        """
        ...  # FIXME

    def active_tes(self) -> list[int]:
        """Get the active TE IDs."""
        ...  # FIXME
        return []

    def __len__(self) -> int:
        """Current length of the genome."""
        ...  # FIXME
        return 0

    def __str__(self) -> str:
        """
        Return a string representation of the genome.

        Create a string that represents the genome. By nature, it will be
        linear, but imagine that the last character is immidiatetly followed
        by the first.

        The genome should start at position 0. Locations with no TE should be
        represented with the character '-', active TEs with 'A', and disabled
        TEs with 'x'.
        """
        return "FIXME"


class Node:
    def __init__(self, te=None, prev = None, next = None):
        self.te = te
        self.prev = prev
        self.next = next

def insert_last(sequence, te):
    new = Node()
    
    new.te = te
    new.next = sequence
    last = sequence.prev
    new.prev = last
    
    sequence.prev = new
    last.next = new

def insert_next(node, te):
    new = Node()

    new.te = te
    new.prev = node
    node.next = new

    node.next.prev = new
    new.next = node.next 


class LinkedListGenome(Genome):
    """
    Representation of a genome.

    Implements the Genome interface using linked lists.
    """

    def __init__(self, n: int):
        """
        Create a new genome with length n.
        
        How we represent genome:
        0: no TEs
        1: active TEs
        2: disabled TEs
        """
        ...  # FIXME

        # Init variables
        self.id = 0 # TEs ID
        self.active = {} # Active TEs e.g. {id1: [start, end], id2: [start, end]}
        self.length = n # Sequence length

        # Initialize first node LinkedList nucleotide
        self.nucleotide = Node(0)
        self.nucleotide.prev = self.nucleotide
        self.nucleotide.next = self.nucleotide
        
        # Insert the nucleotide
        for _ in range(1,n):
            insert_last(self.nucleotide, 0)


    def insert_te(self, pos: int, length: int) -> int:
        """
        Insert a new transposable element.

        Insert a new transposable element at position pos and len
        nucleotide forward.

        If the TE collides with an existing TE, i.e. genome[pos]
        already contains TEs, then that TE should be disabled and
        removed from the set of active TEs.

        Returns a new ID for the transposable element.
        """
        ...  # FIXME
        # Traverse to index pos
        current = self.nucleotide.prev
        start_index = 0
        if pos < 0:
            pos = self.length + pos
            for _ in range(0,pos):
                current = current.prev
                start_index += 1
        else:
            for _ in range(0,pos):
                current = current.next
                start_index += 1

        # Temporary save node after the current
        # to reconnect it again afterward            
        after = current.next
        
        # Check if it collides with other TEs
        is_collide = False
        for id, [start_te, end_te] in self.active.items():
            if start_index >= start_te and start_index <= end_te:
                is_collide = True
                break
        
        if is_collide:
            self.disable_te(id)
        
        # Insert te
        for _ in range(length):
            insert_next(current, 1)
            current = current.next
        
        after.prev = current
        current.next = after
        
        # Update variable
        self.id += 1
        self.length += length
        self.active[self.id] = [start_index, start_index + length]

        return self.id

    def copy_te(self, te: int, offset: int) -> int | None:
        """
        Copy a transposable element.

        Copy the transposable element te to an offset from its current
        location.

        The offset can be positive or negative; if positive the te is copied
        upwards and if negative it is copied downwards. If the offset moves
        the copy left of index 0 or right of the largest index, it should
        wrap around, since the genome is circular.

        If te is not active, return None (and do not copy it).
        """
        ...  # FIXME

    def disable_te(self, te: int) -> None:
        """
        Disable a TE.

        If te is an active TE, then make it inactive. Inactive
        TEs are already inactive, so there is no need to do anything
        for those.
        """
        ...  # FIXME
        [start, end] = self.active[te]

        # Traverse through the linked list
        current = self.nucleotide

        for _ in range(start):
            current = current.next

        for _ in range(start, end):
            current.te = 2 # disable te
            current = current.next

        del self.active[te] # remove id from self.active

    def active_tes(self) -> list[int]:
        """Get the active TE IDs."""
        # FIXME
        return self.active

    def __len__(self) -> int:
        """Current length of the genome."""
        # FIXME
        return self.length

    def __str__(self) -> str:
        """
        Return a string representation of the genome.

        Create a string that represents the genome. By nature, it will be
        linear, but imagine that the last character is immidiatetly followed
        by the first.

        The genome should start at position 0. Locations with no TE should be
        represented with the character '-', active TEs with 'A', and disabled
        TEs with 'x'.
        """
        node = self.nucleotide
        out = ""

        for _ in range(self.length):
            out += str(node.te)
            # match node.te:
            #     case 0:
            #         out += '-'
            #     case 1:
            #         out += 'A'
            #     case 2:
            #         out += 'x'
            node = node.next
        return out
=======
"""A circular genome for simulating transposable elements."""

from abc import (
    # A tag that says that we can't use this class except by specialising it
    ABC,
    # A tag that says that this method must be implemented by a child class
    abstractmethod
)


class Genome(ABC):
    """Representation of a circular enome."""

    def __init__(self, n: int):
        """Create a genome of size n."""
        ...  # not implemented yet

    @abstractmethod
    def insert_te(self, pos: int, length: int) -> int:
        """
        Insert a new transposable element.

        Insert a new transposable element at position pos and len
        nucleotide forward.

        If the TE collides with an existing TE, i.e. genome[pos]
        already contains TEs, then that TE should be disabled and
        removed from the set of active TEs.

        Returns a new ID for the transposable element.
        """
        ...  # not implemented yet

    @abstractmethod
    def copy_te(self, te: int, offset: int) -> int | None:
        """
        Copy a transposable element.

        Copy the transposable element te to an offset from its current
        location.

        The offset can be positive or negative; if positive the te is copied
        upwards and if negative it is copied downwards. If the offset moves
        the copy left of index 0 or right of the largest index, it should
        wrap around, since the genome is circular.

        If te is not active, return None (and do not copy it).
        """
        ...  # not implemented yet

    @abstractmethod
    def disable_te(self, te: int) -> None:
        """
        Disable a TE.

        If te is an active TE, then make it inactive. Inactive
        TEs are already inactive, so there is no need to do anything
        for those.
        """
        ...  # not implemented yet

    @abstractmethod
    def active_tes(self) -> list[int]:
        """Get the active TE IDs."""
        ...  # not implemented yet

    @abstractmethod
    def __len__(self) -> int:
        """Get the current length of the genome."""
        ...  # not implemented yet

    @abstractmethod
    def __str__(self) -> str:
        """
        Return a string representation of the genome.

        Create a string that represents the genome. By nature, it will be
        linear, but imagine that the last character is immidiatetly followed
        by the first.

        The genome should start at position 0. Locations with no TE should be
        represented with the character '-', active TEs with 'A', and disabled
        TEs with 'x'.
        """
        ...  # not implemented yet


class ListGenome(Genome):
    """
    Representation of a genome.

    Implements the Genome interface using Python's built-in lists
    """

    def __init__(self, n: int):
        """Create a new genome with length n."""
        #initialize the genome with no TE's yet.
        self.genome=(['-']*n)
        self.TE = {}
        self.active = []

    def insert_te(self, pos: int, length: int) -> int:
        """
        Insert a new transposable element.

        Insert a new transposable element at position pos and len
        nucleotide forward.

        If the TE collides with an existing TE, i.e. genome[pos]
        already contains TEs, then that TE should be disabled and
        removed from the set of active TEs.

        Returns a new ID for the transposable element.
        """
        if len(self.TE)==0: 
            ID = 1
        else: 
            ID = max(self.TE) + 1
        self.TE[ID] = length
        self.active.append(ID)
        if pos > 1:
            if isinstance(self.genome[pos-1], int) and isinstance(self.genome[pos], int):
                disable_ID = self.genome[pos]
                self.disable_te(disable_ID)
        self.genome[pos:pos] = [ID]*length
        return ID

    def copy_te(self, te: int, offset: int) -> int | None:
        """
        Copy a transposable element.

        Copy the transposable element te to an offset from its current
        location.

        The offset can be positive or negative; if positive the te is copied
        upwards and if negative it is copied downwards. If the offset moves
        the copy left of index 0 or right of the largest index, it should
        wrap around, since the genome is circular.

        If te is not active, return None (and do not copy it).
        """
        if te not in self.active:
            return None
        for i in range(len(self)):
            if self.genome[i] == te:
                start_orginal_te = i
                break
        start_copy = start_orginal_te + offset
        while start_copy not in range(0, len(self)):
            if start_copy > len(self):
                start_copy = start_copy-len(self)
            if start_copy < 0: 
                start_copy = len(self) + start_copy
        return self.insert_te(start_copy,self.TE[te])
            

    def disable_te(self, te: int) -> None:
        """
        Disable a TE.

        If te is an active TE, then make it inactive. Inactive
        TEs are already inactive, so there is no need to do anything
        for those.
        """
        self.active.remove(te)
        length = self.TE[te]
        for i in range(len(self)):
            if self.genome[i] == te:
                for j in range(i,i+length):
                    self.genome[j] = 'x'
                break

    def active_tes(self) -> list[int]:
        """Get the active TE IDs."""
        return self.active

    def __len__(self) -> int:
        """Current length of the genome."""
        return len(self.genome)

    def __str__(self) -> str:
        """
        Return a string representation of the genome.

        Create a string that represents the genome. By nature, it will be
        linear, but imagine that the last character is immidiatetly followed
        by the first.

        The genome should start at position 0. Locations with no TE should be
        represented with the character '-', active TEs with 'A', and disabled
        TEs with 'x'.
        """
        genome = []
        for x in self.genome:
            if isinstance(x, int):
                genome.append('A')
            else: 
                genome.append(x)
        return "".join(genome)

class Node:
    def __init__(self, te=None, prev = None, next = None):
        self.te = te
        self.prev = prev
        self.next = next

def insert_last(sequence, te):
    new = Node()
    
    new.te = te
    new.next = sequence
    last = sequence.prev
    new.prev = last
    
    sequence.prev = new
    last.next = new

def insert_next(node, te):
    new = Node()

    new.te = te
    new.prev = node
    node.next = new

    node.next.prev = new
    new.next = node.next 


class LinkedListGenome(Genome):
    """
    Representation of a genome.

    Implements the Genome interface using linked lists.
    """

    def __init__(self, n: int):
        """
        Create a new genome with length n.
        
        How we represent genome:
        0: no TEs
        1: active TEs
        2: disabled TEs
        """
        ...  # FIXME

        # Init variables
        self.id = 0 # TEs ID
        self.active = {} # Active TEs e.g. {id1: [start, length], id2: [start, length]}
        self.length = n # Sequence length

        # Initialize first node LinkedList nucleotide
        self.nucleotide = Node(0)
        self.nucleotide.prev = self.nucleotide
        self.nucleotide.next = self.nucleotide
        
        # Insert the nucleotide
        for _ in range(1,n):
            insert_last(self.nucleotide, 0)


    def insert_te(self, pos: int, length: int) -> int:
        """
        Insert a new transposable element.

        Insert a new transposable element at position pos and len
        nucleotide forward.

        If the TE collides with an existing TE, i.e. genome[pos]
        already contains TEs, then that TE should be disabled and
        removed from the set of active TEs.

        Returns a new ID for the transposable element.
        """
        ...  # FIXME
        # Traverse to index pos
        current = self.nucleotide
        if pos < 0:
            start_index = self.length + 1
            for _ in range(-pos+1):
                current = current.prev
                start_index -= 1

        else:
            start_index = 0
            for _ in range(pos):
                current = current.next
                start_index += 1

        # Temporary save node after the current
        # to reconnect it again afterward            
        after = current.next
        
        # Insert te
        for _ in range(length):
            insert_next(current, 1)
            current = current.next
        
        current.next = after
        after.prev = current
        
        # Update variable
        self.id += 1
        self.length += length
        self.active[self.id] = [start_index, length]

        return self.id

    def copy_te(self, te: int, offset: int) -> int | None:
        """
        Copy a transposable element.

        Copy the transposable element te to an offset from its current
        location.

        The offset can be positive or negative; if positive the te is copied
        upwards and if negative it is copied downwards. If the offset moves
        the copy left of index 0 or right of the largest index, it should
        wrap around, since the genome is circular.

        If te is not active, return None (and do not copy it).
        """
        ...  # FIXME

    def disable_te(self, te: int) -> None:
        """
        Disable a TE.

        If te is an active TE, then make it inactive. Inactive
        TEs are already inactive, so there is no need to do anything
        for those.
        """
        ...  # FIXME

    def active_tes(self) -> list[int]:
        """Get the active TE IDs."""
        # FIXME
        return self.active

    def __len__(self) -> int:
        """Current length of the genome."""
        # FIXME
        return self.length

    def __str__(self) -> str:
        """
        Return a string representation of the genome.

        Create a string that represents the genome. By nature, it will be
        linear, but imagine that the last character is immidiatetly followed
        by the first.

        The genome should start at position 0. Locations with no TE should be
        represented with the character '-', active TEs with 'A', and disabled
        TEs with 'x'.
        """
        node = self.nucleotide
        out = ""

        for _ in range(self.length):
            out += str(node.te)
            # match node.te:
            #     case 0:
            #         out += '-'
            #     case 1:
            #         out += 'A'
            #     case 2:
            #         out += 'x'
            node = node.next
        return out
>>>>>>> e50b40d5
<|MERGE_RESOLUTION|>--- conflicted
+++ resolved
@@ -1,362 +1,3 @@
-<<<<<<< HEAD
-"""A circular genome for simulating transposable elements."""
-
-from abc import (
-    # A tag that says that we can't use this class except by specialising it
-    ABC,
-    # A tag that says that this method must be implemented by a child class
-    abstractmethod
-)
-
-
-class Genome(ABC):
-    """Representation of a circular enome."""
-
-    def __init__(self, n: int):
-        """Create a genome of size n."""
-        ...  # not implemented yet
-
-    @abstractmethod
-    def insert_te(self, pos: int, length: int) -> int:
-        """
-        Insert a new transposable element.
-
-        Insert a new transposable element at position pos and len
-        nucleotide forward.
-
-        If the TE collides with an existing TE, i.e. genome[pos]
-        already contains TEs, then that TE should be disabled and
-        removed from the set of active TEs.
-
-        Returns a new ID for the transposable element.
-        """
-        ...  # not implemented yet
-
-    @abstractmethod
-    def copy_te(self, te: int, offset: int) -> int | None:
-        """
-        Copy a transposable element.
-
-        Copy the transposable element te to an offset from its current
-        location.
-
-        The offset can be positive or negative; if positive the te is copied
-        upwards and if negative it is copied downwards. If the offset moves
-        the copy left of index 0 or right of the largest index, it should
-        wrap around, since the genome is circular.
-
-        If te is not active, return None (and do not copy it).
-        """
-        ...  # not implemented yet
-
-    @abstractmethod
-    def disable_te(self, te: int) -> None:
-        """
-        Disable a TE.
-
-        If te is an active TE, then make it inactive. Inactive
-        TEs are already inactive, so there is no need to do anything
-        for those.
-        """
-        ...  # not implemented yet
-
-    @abstractmethod
-    def active_tes(self) -> list[int]:
-        """Get the active TE IDs."""
-        ...  # not implemented yet
-
-    @abstractmethod
-    def __len__(self) -> int:
-        """Get the current length of the genome."""
-        ...  # not implemented yet
-
-    @abstractmethod
-    def __str__(self) -> str:
-        """
-        Return a string representation of the genome.
-
-        Create a string that represents the genome. By nature, it will be
-        linear, but imagine that the last character is immidiatetly followed
-        by the first.
-
-        The genome should start at position 0. Locations with no TE should be
-        represented with the character '-', active TEs with 'A', and disabled
-        TEs with 'x'.
-        """
-        ...  # not implemented yet
-
-
-class ListGenome(Genome):
-    """
-    Representation of a genome.
-
-    Implements the Genome interface using Python's built-in lists
-    """
-
-    def __init__(self, n: int):
-        """Create a new genome with length n."""
-        ...  # FIXME
-
-    def insert_te(self, pos: int, length: int) -> int:
-        """
-        Insert a new transposable element.
-
-        Insert a new transposable element at position pos and len
-        nucleotide forward.
-
-        If the TE collides with an existing TE, i.e. genome[pos]
-        already contains TEs, then that TE should be disabled and
-        removed from the set of active TEs.
-
-        Returns a new ID for the transposable element.
-        """
-        ...  # FIXME
-        return -1
-
-    def copy_te(self, te: int, offset: int) -> int | None:
-        """
-        Copy a transposable element.
-
-        Copy the transposable element te to an offset from its current
-        location.
-
-        The offset can be positive or negative; if positive the te is copied
-        upwards and if negative it is copied downwards. If the offset moves
-        the copy left of index 0 or right of the largest index, it should
-        wrap around, since the genome is circular.
-
-        If te is not active, return None (and do not copy it).
-        """
-        ...  # FIXME
-
-    def disable_te(self, te: int) -> None:
-        """
-        Disable a TE.
-
-        If te is an active TE, then make it inactive. Inactive
-        TEs are already inactive, so there is no need to do anything
-        for those.
-        """
-        ...  # FIXME
-
-    def active_tes(self) -> list[int]:
-        """Get the active TE IDs."""
-        ...  # FIXME
-        return []
-
-    def __len__(self) -> int:
-        """Current length of the genome."""
-        ...  # FIXME
-        return 0
-
-    def __str__(self) -> str:
-        """
-        Return a string representation of the genome.
-
-        Create a string that represents the genome. By nature, it will be
-        linear, but imagine that the last character is immidiatetly followed
-        by the first.
-
-        The genome should start at position 0. Locations with no TE should be
-        represented with the character '-', active TEs with 'A', and disabled
-        TEs with 'x'.
-        """
-        return "FIXME"
-
-
-class Node:
-    def __init__(self, te=None, prev = None, next = None):
-        self.te = te
-        self.prev = prev
-        self.next = next
-
-def insert_last(sequence, te):
-    new = Node()
-    
-    new.te = te
-    new.next = sequence
-    last = sequence.prev
-    new.prev = last
-    
-    sequence.prev = new
-    last.next = new
-
-def insert_next(node, te):
-    new = Node()
-
-    new.te = te
-    new.prev = node
-    node.next = new
-
-    node.next.prev = new
-    new.next = node.next 
-
-
-class LinkedListGenome(Genome):
-    """
-    Representation of a genome.
-
-    Implements the Genome interface using linked lists.
-    """
-
-    def __init__(self, n: int):
-        """
-        Create a new genome with length n.
-        
-        How we represent genome:
-        0: no TEs
-        1: active TEs
-        2: disabled TEs
-        """
-        ...  # FIXME
-
-        # Init variables
-        self.id = 0 # TEs ID
-        self.active = {} # Active TEs e.g. {id1: [start, end], id2: [start, end]}
-        self.length = n # Sequence length
-
-        # Initialize first node LinkedList nucleotide
-        self.nucleotide = Node(0)
-        self.nucleotide.prev = self.nucleotide
-        self.nucleotide.next = self.nucleotide
-        
-        # Insert the nucleotide
-        for _ in range(1,n):
-            insert_last(self.nucleotide, 0)
-
-
-    def insert_te(self, pos: int, length: int) -> int:
-        """
-        Insert a new transposable element.
-
-        Insert a new transposable element at position pos and len
-        nucleotide forward.
-
-        If the TE collides with an existing TE, i.e. genome[pos]
-        already contains TEs, then that TE should be disabled and
-        removed from the set of active TEs.
-
-        Returns a new ID for the transposable element.
-        """
-        ...  # FIXME
-        # Traverse to index pos
-        current = self.nucleotide.prev
-        start_index = 0
-        if pos < 0:
-            pos = self.length + pos
-            for _ in range(0,pos):
-                current = current.prev
-                start_index += 1
-        else:
-            for _ in range(0,pos):
-                current = current.next
-                start_index += 1
-
-        # Temporary save node after the current
-        # to reconnect it again afterward            
-        after = current.next
-        
-        # Check if it collides with other TEs
-        is_collide = False
-        for id, [start_te, end_te] in self.active.items():
-            if start_index >= start_te and start_index <= end_te:
-                is_collide = True
-                break
-        
-        if is_collide:
-            self.disable_te(id)
-        
-        # Insert te
-        for _ in range(length):
-            insert_next(current, 1)
-            current = current.next
-        
-        after.prev = current
-        current.next = after
-        
-        # Update variable
-        self.id += 1
-        self.length += length
-        self.active[self.id] = [start_index, start_index + length]
-
-        return self.id
-
-    def copy_te(self, te: int, offset: int) -> int | None:
-        """
-        Copy a transposable element.
-
-        Copy the transposable element te to an offset from its current
-        location.
-
-        The offset can be positive or negative; if positive the te is copied
-        upwards and if negative it is copied downwards. If the offset moves
-        the copy left of index 0 or right of the largest index, it should
-        wrap around, since the genome is circular.
-
-        If te is not active, return None (and do not copy it).
-        """
-        ...  # FIXME
-
-    def disable_te(self, te: int) -> None:
-        """
-        Disable a TE.
-
-        If te is an active TE, then make it inactive. Inactive
-        TEs are already inactive, so there is no need to do anything
-        for those.
-        """
-        ...  # FIXME
-        [start, end] = self.active[te]
-
-        # Traverse through the linked list
-        current = self.nucleotide
-
-        for _ in range(start):
-            current = current.next
-
-        for _ in range(start, end):
-            current.te = 2 # disable te
-            current = current.next
-
-        del self.active[te] # remove id from self.active
-
-    def active_tes(self) -> list[int]:
-        """Get the active TE IDs."""
-        # FIXME
-        return self.active
-
-    def __len__(self) -> int:
-        """Current length of the genome."""
-        # FIXME
-        return self.length
-
-    def __str__(self) -> str:
-        """
-        Return a string representation of the genome.
-
-        Create a string that represents the genome. By nature, it will be
-        linear, but imagine that the last character is immidiatetly followed
-        by the first.
-
-        The genome should start at position 0. Locations with no TE should be
-        represented with the character '-', active TEs with 'A', and disabled
-        TEs with 'x'.
-        """
-        node = self.nucleotide
-        out = ""
-
-        for _ in range(self.length):
-            out += str(node.te)
-            # match node.te:
-            #     case 0:
-            #         out += '-'
-            #     case 1:
-            #         out += 'A'
-            #     case 2:
-            #         out += 'x'
-            node = node.next
-        return out
-=======
 """A circular genome for simulating transposable elements."""
 
 from abc import (
@@ -605,7 +246,7 @@
 
         # Init variables
         self.id = 0 # TEs ID
-        self.active = {} # Active TEs e.g. {id1: [start, length], id2: [start, length]}
+        self.active = {} # Active TEs e.g. {id1: [start, end], id2: [start, end]}
         self.length = n # Sequence length
 
         # Initialize first node LinkedList nucleotide
@@ -633,35 +274,44 @@
         """
         ...  # FIXME
         # Traverse to index pos
-        current = self.nucleotide
+        current = self.nucleotide.prev
+        start_index = 0
         if pos < 0:
-            start_index = self.length + 1
-            for _ in range(-pos+1):
+            pos = self.length + pos
+            for _ in range(0,pos):
                 current = current.prev
-                start_index -= 1
-
+                start_index += 1
         else:
-            start_index = 0
-            for _ in range(pos):
+            for _ in range(0,pos):
                 current = current.next
                 start_index += 1
 
         # Temporary save node after the current
         # to reconnect it again afterward            
         after = current.next
+        
+        # Check if it collides with other TEs
+        is_collide = False
+        for id, [start_te, end_te] in self.active.items():
+            if start_index >= start_te and start_index <= end_te:
+                is_collide = True
+                break
+        
+        if is_collide:
+            self.disable_te(id)
         
         # Insert te
         for _ in range(length):
             insert_next(current, 1)
             current = current.next
         
+        after.prev = current
         current.next = after
-        after.prev = current
         
         # Update variable
         self.id += 1
         self.length += length
-        self.active[self.id] = [start_index, length]
+        self.active[self.id] = [start_index, start_index + length]
 
         return self.id
 
@@ -690,6 +340,19 @@
         for those.
         """
         ...  # FIXME
+        [start, end] = self.active[te]
+
+        # Traverse through the linked list
+        current = self.nucleotide
+
+        for _ in range(start):
+            current = current.next
+
+        for _ in range(start, end):
+            current.te = 2 # disable te
+            current = current.next
+
+        del self.active[te] # remove id from self.active
 
     def active_tes(self) -> list[int]:
         """Get the active TE IDs."""
@@ -726,5 +389,4 @@
             #     case 2:
             #         out += 'x'
             node = node.next
-        return out
->>>>>>> e50b40d5
+        return out